📊 YKS Practice Exam Tracking and Analysis System
This project is a modular Python application that retrieves the practice exam results of students preparing for YKS from Google Sheets, performs detailed net and subject analysis, visualizes the results with graphs, and provides personalized study recommendations.

🛠️ Technologies Used
- **Data Analysis:** Pandas, NumPy, SciPy
- **Visualization:** Matplotlib, Seaborn
- **Data Source:** Google Sheets API (gspread)
- **Environment Management:** python-dotenv
- **Working Environment:** Jupyter Notebook

<<<<<<< HEAD
Some of the charts:
![Topic trend chart](./assets/topic-trend.png)
![Total net chart](./assets/total_net.png)
![Weakest topics chart](./assets/weakest_topics.png)
![Subject-based net dashboard](./assets/subject-based_net_dashboard.png)
![All subjects multi comparison](./assets/all_subjects_multi_comparison.png)


🎯 Key Features
Data Management: Thanks to Google Sheets integration, you can store your data in the cloud and access it from anywhere.

Automatic Data Cleaning: Ensures the consistency of analyzes by automatically correcting incorrectly entered or missing data.

Detailed Net Analysis: In addition to statistics such as mean and standard deviation on a course basis, it analyzes the trend of your nets with linear regression.

Smart Subject Analysis: It identifies the most frequently incorrect subjects, determines your weak areas on a course basis, and analyzes your subject-based success trend.

Personalized Study Plan: Based on subject analysis, it creates a special study plan for you according to priority levels such as "Very Urgent", "Urgent", "Medium".

=======
🎯 Key Features
Data Management: Thanks to Google Sheets integration, you can store your data in the cloud and access it from anywhere.

Automatic Data Cleaning: Ensures the consistency of analyzes by automatically correcting incorrectly entered or missing data.

Detailed Net Analysis: In addition to statistics such as mean and standard deviation on a course basis, it analyzes the trend of your nets with linear regression.

Smart Subject Analysis: It identifies the most frequently incorrect subjects, determines your weak areas on a course basis, and analyzes your subject-based success trend.

Personalized Study Plan: Based on subject analysis, it creates a special study plan for you according to priority levels such as "Very Urgent", "Urgent", "Medium".

>>>>>>> 56f250a0
Rich Visualization: It allows you to see your performance clearly with more than 10 types of graphs created using Matplotlib and Seaborn.

🏗️ Project Architecture
The project is designed in a modular structure, with each module performing a specific task:

ders_takip/
│
├── 📂 analysis/             # Analysis scripts
│   ├── net_analyzer.py      # Net statistics, trend analysis
│   └── topic_analyzer.py    # Subject frequencies, study plan
│
├── 📂 data/                 # Data loading and cleaning
│   ├── data_cleaner.py      # Data cleaning and validation
│   └── data_loader.py       # Reading data from Google Sheets
│
├── 📂 output/                # Analysis outputs
│   ├── 📂 charts/             # Generated graphs
│   └── 📂 data/               # Cleaned data and reports
│
├── 📂 visualization/         # Visualization scripts
│   ├── net_charts.py        # Net graphs (line, bar, etc.)
│   └── topic_charts.py      # Subject graphs (bar, heatmap, etc.)
│
├── 📜 config.py              # Center for all settings and constants
├── 📜 credentials.json      # Google API authorization key
├── 📜 main.ipynb             # Main Jupyter Notebook where all modules are used
├── 📜 requirements.txt       # Required Python libraries
└── 📜 README.md              # This file
🚀 Installation and Usage
1. Cloning the Project
Bash

git clone <repo_url>
cd ders_takip
2. Installing Required Libraries
For the project to work, the libraries specified in the requirements.txt file must be installed.

Bash

pip install -r requirements.txt
3. Google Sheets API Settings
You need to create and authorize a service account for the project to access Google Sheets.

a) Google Cloud Console:

Create a new project in the Google Cloud Console.

Enable "Google Sheets API" and "Google Drive API" from the "APIs & Services" > "Library" section.

Go to the "Credentials" section and create a new "Service Account".

Give "Editor" permission to the service account you created.

Create a JSON key for the service account, download it, and save it to the project folder as credentials.json.

b) Sharing Google Sheets:

Open the Google Sheets file containing your analysis data.

Click the "Share" button, add the client_email address from the credentials.json file, and give "Editor" permission.

4. Configuration
Edit the config.py file with your own information or, as a more secure method, create a .env file and write the variables there.

.env file example:

GOOGLE_SHEET_URL="https://docs.google.com/spreadsheets/d/YOUR_SHEET_ID"
CREDENTIALS_PATH="credentials.json"
5. Running
You can run the entire analysis process by running the cells in the main.ipynb Jupyter Notebook in order.

📊 Sample Outputs
The project presents your net and subject analysis with both text-based reports and various graphs.

Net Analysis Report
=== TOTAL NET STATISTICS ===
  mean: 88.25
  std: 4.13
  min: 85.0
  max: 94.25
  latest: 87.5
Subject Analysis Report
=== RECOMMENDED STUDY PLAN ===
Matematik:
  1. problemler
     Priority: 🔴 High | Frequency: 4 | ➡️ Constant
  2. olasılık
<<<<<<< HEAD
     Priority: 🔴 High | Frequency: 4 | ➡️ Constant
=======
     Priority: 🔴 High | Frequency: 4 | ➡️ Constant
>>>>>>> 56f250a0
<|MERGE_RESOLUTION|>--- conflicted
+++ resolved
@@ -8,7 +8,6 @@
 - **Environment Management:** python-dotenv
 - **Working Environment:** Jupyter Notebook
 
-<<<<<<< HEAD
 Some of the charts:
 ![Topic trend chart](./assets/topic-trend.png)
 ![Total net chart](./assets/total_net.png)
@@ -28,21 +27,10 @@
 
 Personalized Study Plan: Based on subject analysis, it creates a special study plan for you according to priority levels such as "Very Urgent", "Urgent", "Medium".
 
-=======
-🎯 Key Features
-Data Management: Thanks to Google Sheets integration, you can store your data in the cloud and access it from anywhere.
-
-Automatic Data Cleaning: Ensures the consistency of analyzes by automatically correcting incorrectly entered or missing data.
-
-Detailed Net Analysis: In addition to statistics such as mean and standard deviation on a course basis, it analyzes the trend of your nets with linear regression.
-
-Smart Subject Analysis: It identifies the most frequently incorrect subjects, determines your weak areas on a course basis, and analyzes your subject-based success trend.
-
-Personalized Study Plan: Based on subject analysis, it creates a special study plan for you according to priority levels such as "Very Urgent", "Urgent", "Medium".
-
->>>>>>> 56f250a0
 Rich Visualization: It allows you to see your performance clearly with more than 10 types of graphs created using Matplotlib and Seaborn.
 
+🏗️ Project Architecture
+The project is designed in a modular structure, with each module performing a specific task:
 🏗️ Project Architecture
 The project is designed in a modular structure, with each module performing a specific task:
 
@@ -51,7 +39,13 @@
 ├── 📂 analysis/             # Analysis scripts
 │   ├── net_analyzer.py      # Net statistics, trend analysis
 │   └── topic_analyzer.py    # Subject frequencies, study plan
+├── 📂 analysis/             # Analysis scripts
+│   ├── net_analyzer.py      # Net statistics, trend analysis
+│   └── topic_analyzer.py    # Subject frequencies, study plan
 │
+├── 📂 data/                 # Data loading and cleaning
+│   ├── data_cleaner.py      # Data cleaning and validation
+│   └── data_loader.py       # Reading data from Google Sheets
 ├── 📂 data/                 # Data loading and cleaning
 │   ├── data_cleaner.py      # Data cleaning and validation
 │   └── data_loader.py       # Reading data from Google Sheets
@@ -59,11 +53,24 @@
 ├── 📂 output/                # Analysis outputs
 │   ├── 📂 charts/             # Generated graphs
 │   └── 📂 data/               # Cleaned data and reports
+├── 📂 output/                # Analysis outputs
+│   ├── 📂 charts/             # Generated graphs
+│   └── 📂 data/               # Cleaned data and reports
 │
 ├── 📂 visualization/         # Visualization scripts
 │   ├── net_charts.py        # Net graphs (line, bar, etc.)
 │   └── topic_charts.py      # Subject graphs (bar, heatmap, etc.)
+├── 📂 visualization/         # Visualization scripts
+│   ├── net_charts.py        # Net graphs (line, bar, etc.)
+│   └── topic_charts.py      # Subject graphs (bar, heatmap, etc.)
 │
+├── 📜 config.py              # Center for all settings and constants
+├── 📜 credentials.json      # Google API authorization key
+├── 📜 main.ipynb             # Main Jupyter Notebook where all modules are used
+├── 📜 requirements.txt       # Required Python libraries
+└── 📜 README.md              # This file
+🚀 Installation and Usage
+1. Cloning the Project
 ├── 📜 config.py              # Center for all settings and constants
 ├── 📜 credentials.json      # Google API authorization key
 ├── 📜 main.ipynb             # Main Jupyter Notebook where all modules are used
@@ -77,44 +84,65 @@
 cd ders_takip
 2. Installing Required Libraries
 For the project to work, the libraries specified in the requirements.txt file must be installed.
+2. Installing Required Libraries
+For the project to work, the libraries specified in the requirements.txt file must be installed.
 
 Bash
 
 pip install -r requirements.txt
 3. Google Sheets API Settings
 You need to create and authorize a service account for the project to access Google Sheets.
+3. Google Sheets API Settings
+You need to create and authorize a service account for the project to access Google Sheets.
 
 a) Google Cloud Console:
 
 Create a new project in the Google Cloud Console.
+Create a new project in the Google Cloud Console.
 
+Enable "Google Sheets API" and "Google Drive API" from the "APIs & Services" > "Library" section.
 Enable "Google Sheets API" and "Google Drive API" from the "APIs & Services" > "Library" section.
 
 Go to the "Credentials" section and create a new "Service Account".
+Go to the "Credentials" section and create a new "Service Account".
 
+Give "Editor" permission to the service account you created.
 Give "Editor" permission to the service account you created.
 
 Create a JSON key for the service account, download it, and save it to the project folder as credentials.json.
+Create a JSON key for the service account, download it, and save it to the project folder as credentials.json.
 
+b) Sharing Google Sheets:
 b) Sharing Google Sheets:
 
 Open the Google Sheets file containing your analysis data.
+Open the Google Sheets file containing your analysis data.
 
+Click the "Share" button, add the client_email address from the credentials.json file, and give "Editor" permission.
 Click the "Share" button, add the client_email address from the credentials.json file, and give "Editor" permission.
 
 4. Configuration
 Edit the config.py file with your own information or, as a more secure method, create a .env file and write the variables there.
+4. Configuration
+Edit the config.py file with your own information or, as a more secure method, create a .env file and write the variables there.
 
+.env file example:
 .env file example:
 
 GOOGLE_SHEET_URL="https://docs.google.com/spreadsheets/d/YOUR_SHEET_ID"
 CREDENTIALS_PATH="credentials.json"
 5. Running
 You can run the entire analysis process by running the cells in the main.ipynb Jupyter Notebook in order.
+5. Running
+You can run the entire analysis process by running the cells in the main.ipynb Jupyter Notebook in order.
 
 📊 Sample Outputs
 The project presents your net and subject analysis with both text-based reports and various graphs.
+📊 Sample Outputs
+The project presents your net and subject analysis with both text-based reports and various graphs.
 
+Net Analysis Report
+=== TOTAL NET STATISTICS ===
 Net Analysis Report
 === TOTAL NET STATISTICS ===
   mean: 88.25
@@ -124,12 +152,11 @@
   latest: 87.5
 Subject Analysis Report
 === RECOMMENDED STUDY PLAN ===
+Subject Analysis Report
+=== RECOMMENDED STUDY PLAN ===
 Matematik:
   1. problemler
      Priority: 🔴 High | Frequency: 4 | ➡️ Constant
+     Priority: 🔴 High | Frequency: 4 | ➡️ Constant
   2. olasılık
-<<<<<<< HEAD
      Priority: 🔴 High | Frequency: 4 | ➡️ Constant
-=======
-     Priority: 🔴 High | Frequency: 4 | ➡️ Constant
->>>>>>> 56f250a0
